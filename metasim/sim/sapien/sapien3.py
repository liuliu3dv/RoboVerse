"""Implemention of Sapien Handler.

This file contains the implementation of Sapien2Handler, which is a subclass of BaseSimHandler.
Sapien2Handler is used to handle the simulation environment using Sapien.
Currently using Sapien 2.2
"""

from __future__ import annotations

import math
import os
import xml.etree.ElementTree as ET
from copy import deepcopy

import numpy as np

try:
    import sapien
    import sapien.core as sapien_core
    import sapien.pysapien.physx as physx
except ImportError:
    pass
import torch
from loguru import logger as log
from packaging.version import parse as parse_version
from sapien.utils import Viewer
from scipy.spatial.transform import Rotation as R

from metasim.queries.base import BaseQueryType
from metasim.scenario.objects import (
    ArticulationObjCfg,
    NonConvexRigidObjCfg,
    PrimitiveCubeCfg,
    PrimitiveSphereCfg,
    RigidObjCfg,
)
from metasim.scenario.robot import RobotCfg
from metasim.scenario.scenario import ScenarioCfg
from metasim.sim import BaseSimHandler
from metasim.types import Action, DictEnvState
from metasim.utils.math import quat_from_euler_np
from metasim.utils.state import CameraState, ObjectState, RobotState, TensorState, adapt_actions_to_dict

from .sapien2 import _load_init_pose

__all__ = [
    "Sapien3Handler",
    "load_actor_from_urdf",
]


def replace_package_url(file_path: str, local_dir: str = "roboverse_data") -> str:
    if file_path.startswith("package://"):
        file_path = file_path[len("package://") :]
        file_path = os.path.normpath(os.path.join(local_dir, file_path))
    return file_path


def load_actor_from_urdf(
    scene: sapien.Scene,
    file_path: str,
    pose: sapien.Pose | None = None,
    use_static: bool = False,
    update_mass: bool = False,
    scale: float | np.ndarray = 1.0,
) -> sapien.pysapien.Entity:
    def _get_local_pose(origin_tag: ET.Element | None) -> sapien.Pose:
        local_pose = sapien.Pose(p=[0, 0, 0], q=[1, 0, 0, 0])
        if origin_tag is not None:
            xyz = list(map(float, origin_tag.get("xyz", "0 0 0").split()))
            rpy = list(map(float, origin_tag.get("rpy", "0 0 0").split()))
            qx, qy, qz, qw = R.from_euler("xyz", rpy, degrees=False).as_quat()
            local_pose = sapien.Pose(p=xyz, q=[qw, qx, qy, qz])

        return local_pose

    tree = ET.parse(file_path)
    root = tree.getroot()
    node_name = root.get("name")
    file_dir = os.path.dirname(file_path)

    visual_mesh = root.find(".//visual/geometry/mesh")
    visual_file = visual_mesh.get("filename")
    visual_file = replace_package_url(visual_file, "")
    visual_scale = visual_mesh.get("scale", "1.0 1.0 1.0")
    visual_scale = np.array([float(x) for x in visual_scale.split()]) * np.array(scale)

    collision_mesh = root.find(".//collision/geometry/mesh")
    collision_file = collision_mesh.get("filename")
    collision_file = replace_package_url(collision_file, "")
    collision_scale = collision_mesh.get("scale", "1.0 1.0 1.0")
    collision_scale = np.array([float(x) for x in collision_scale.split()]) * np.array(scale)

    visual_pose = _get_local_pose(root.find(".//visual/origin"))
    collision_pose = _get_local_pose(root.find(".//collision/origin"))

    visual_file = os.path.join(file_dir, visual_file)
    collision_file = os.path.join(file_dir, collision_file)
    static_fric = root.find(".//collision/gazebo/mu1")
    static_fric = static_fric.text if static_fric is not None else "0.0"
    dynamic_fric = root.find(".//collision/gazebo/mu2")
    dynamic_fric = dynamic_fric.text if dynamic_fric is not None else "0.0"

    material = physx.PhysxMaterial(
        static_friction=np.clip(float(static_fric), 0.1, 0.7),
        dynamic_friction=np.clip(float(dynamic_fric), 0.1, 0.6),
        restitution=0.05,
    )
    builder = scene.create_actor_builder()

    body_type = "static" if use_static else "dynamic"
    builder.set_physx_body_type(body_type)
    builder.add_multiple_convex_collisions_from_file(
        collision_file,
        material=material,
        scale=collision_scale,
        # decomposition="coacd",
        # decomposition_params=dict(
        #     threshold=0.05, max_convex_hull=64, verbose=False
        # ),
        pose=collision_pose,
    )

    builder.add_visual_from_file(
        visual_file,
        scale=visual_scale,
        pose=visual_pose,
    )
    if pose is None:
        pose = sapien.Pose(p=[0, 0, 0], q=[1, 0, 0, 0])
    builder.set_initial_pose(pose)
    actor = builder.build(name=node_name)

    if update_mass and hasattr(actor.components[1], "mass"):
        node_mass = float(root.find(".//inertial/mass").get("value"))
        actor.components[1].set_mass(node_mass)

    return actor


class Sapien3Handler(BaseSimHandler):
    """Sapien3 Handler class."""

    def __init__(self, scenario: ScenarioCfg, optional_queries: dict[str, BaseQueryType] | None = None):
        assert parse_version(sapien.__version__) >= parse_version("3.0.0a0"), "Sapien3 is required"
        assert parse_version(sapien.__version__) < parse_version("4.0.0"), "Sapien3 is required"
        log.warning("Sapien3 is still under development, some metasim apis yet don't have sapien3 support")
        super().__init__(scenario, optional_queries)
        self.headless = scenario.headless
        self._actions_cache: list[Action] = []

    def _build_sapien(self):
        self.engine = sapien_core.Engine()  # Create a physical simulation engine
        self.renderer = sapien_core.SapienRenderer()  # Create a renderer

        scene_config = sapien_core.SceneConfig()
        # scene_config.default_dynamic_friction = self.physical_params.dynamic_friction
        # scene_config.default_static_friction = self.physical_params.static_friction
        # scene_config.contact_offset = self.physical_params.contact_offset
        # scene_config.default_restitution = self.physical_params.restitution
        # scene_config.enable_pcm = True
        # scene_config.solver_iterations = self.sim_params.num_position_iterations
        # scene_config.solver_velocity_iterations = self.sim_params.num_velocity_iterations
        scene_config.gravity = [0, 0, -9.81]
        # scene_config.bounce_threshold = self.sim_params.bounce_threshold

        self.engine.set_renderer(self.renderer)
        self.scene = self.engine.create_scene(scene_config)
        self.scene.set_timestep(self.scenario.sim_params.dt if self.scenario.sim_params.dt is not None else 1 / 100)
        ground_material = self.renderer.create_material()
        ground_material.base_color = np.array([202, 164, 114, 256]) / 256
        ground_material.specular = 0.5
        self.scene.add_ground(altitude=0, render_material=ground_material)

        self.loader = self.scene.create_urdf_loader()

        # Add agents
        self.object_ids: dict[str, sapien_core.Entity] = {}
        self.link_ids: dict[str, list[sapien.physx.PhysxArticulationLinkComponent]] = {}
        self._previous_dof_pos_target: dict[str, np.ndarray] = {}
        self._previous_dof_vel_target: dict[str, np.ndarray] = {}
        self._previous_dof_torque_target: dict[str, np.ndarray] = {}
        self.object_joint_order = {}
        self.camera_ids = {}

        for camera in self.cameras:
            # Create a camera entity in the scene
            camera_id = self.scene.add_camera(
                name=camera.name,
                width=camera.width,
                height=camera.height,
                fovy=np.deg2rad(camera.vertical_fov),
                near=camera.clipping_range[0],
                far=camera.clipping_range[1],
            )
            pos = np.array(camera.pos)
            look_at = np.array(camera.look_at)
            direction_vector = look_at - pos
            yaw = math.atan2(direction_vector[1], direction_vector[0])
            pitch = math.atan2(direction_vector[2], math.sqrt(direction_vector[0] ** 2 + direction_vector[1] ** 2))
            roll = 0
            camera_id.set_pose(sapien_core.Pose(p=pos, q=quat_from_euler_np(roll, -pitch, yaw)))
            self.camera_ids[camera.name] = camera_id

            # near, far = 0.1, 100
            # width, height = 640, 480
            # camera_id = self.scene.add_camera(
            #     name="camera",
            #     width=width,
            #     height=height,
            #     fovy=np.deg2rad(35),
            #     near=near,
            #     far=far,
            # )
            # camera_id.set_pose(sapien.Pose(p=[2, 0, 0], q=[0, 0, -1, 0]))
            # self.camera_ids[camera.name] = camera_id

        for object in [*self.objects, self.robot]:
            if isinstance(object, (ArticulationObjCfg, RobotCfg)):
                self.loader.fix_root_link = object.fix_base_link
                self.loader.scale = object.scale[0]
                file_path = object.urdf_path
                curr_id = self.loader.load(file_path)
                curr_id.set_root_pose(_load_init_pose(object))

                self.object_ids[object.name] = curr_id

                active_joints = curr_id.get_active_joints()
                # num_joints = len(active_joints)
                cur_joint_names = []
                for id, joint in enumerate(active_joints):
                    joint_name = joint.get_name()
                    cur_joint_names.append(joint_name)
                self.object_joint_order[object.name] = cur_joint_names

                ### TODO
                # Change dof properties
                ###

                if isinstance(object, RobotCfg):
                    active_joints = curr_id.get_active_joints()
                    for id, joint in enumerate(active_joints):
                        stiffness = object.actuators[joint.get_name()].stiffness
                        damping = object.actuators[joint.get_name()].damping
                        if stiffness is not None and damping is not None:
                            joint.set_drive_property(stiffness, damping)
                else:
                    active_joints = curr_id.get_active_joints()
                    for id, joint in enumerate(active_joints):
                        joint.set_drive_property(0, 0)

                # if agent.dof.init:
                #     robot.set_qpos(agent.dof.init)

                # if agent.dof.target:
                #     robot.set_drive_target(agent.dof.target)

            elif isinstance(object, PrimitiveCubeCfg):
                actor_builder = self.scene.create_actor_builder()
                # material = get_material(self.scene, agent.rigid_shape_property)
                actor_builder.add_box_collision(
                    half_size=object.half_size,
                    density=object.density,
                    # material=material,
                )
                actor_builder.add_box_visual(
                    half_size=object.half_size,
                    # color=object.color if object.color else [1.0, 1.0, 0.0],
                    material=sapien_core.render.RenderMaterial(
                        base_color=list(object.color[:3]) + [1] if object.color else [1.0, 1.0, 0.0, 1.0]
                    ),
                )
                box = actor_builder.build(name="box")  # Add a box
                box.set_pose(_load_init_pose(object))
                # box.set_damping(agent.rigid_shape_property.linear_damping, agent.rigid_shape_property.angular_damping)
                # if agent.vel:
                #     box.set_velocity(agent.vel)
                # if agent.ang_vel:
                #     box.set_angular_velocity(agent.ang_vel)
                # box.set_damping(agent.rigid_shape_property.linear_damping, agent.rigid_shape_property.angular_damping)
                # if agent.fix_base_link:
                #     box.lock_motion()
                # agent.instance = box
                self.object_ids[object.name] = box
                self.object_joint_order[object.name] = []

            elif isinstance(object, PrimitiveSphereCfg):
                actor_builder = self.scene.create_actor_builder()
                # material = get_material(self.scene, agent.rigid_shape_property)
                actor_builder.add_sphere_collision(radius=object.radius, density=object.density)
                actor_builder.add_sphere_visual(
                    radius=object.radius,
                    material=sapien_core.render.RenderMaterial(
                        base_color=list(object.color[:3]) + [1] if object.color else [1.0, 1.0, 0.0, 1.0]
                    ),
                )
                sphere = actor_builder.build(name="sphere")  # Add a sphere
                sphere.set_pose(_load_init_pose(object))
                # sphere.set_damping(
                #     agent.rigid_shape_property.linear_damping, agent.rigid_shape_property.angular_damping
                # )
                # if agent.vel:
                #     sphere.set_velocity(agent.vel)
                # if agent.ang_vel:
                #     sphere.set_angular_velocity(agent.ang_vel)
                # if agent.fix_base_link:
                #     sphere.lock_motion()
                # agent.instance = sphere
                self.object_ids[object.name] = sphere
                self.object_joint_order[object.name] = []

            elif isinstance(object, NonConvexRigidObjCfg):
                builder = self.scene.create_actor_builder()
                scene_pose = sapien_core.Pose(p=np.array(object.mesh_pose[:3]), q=np.array(object.mesh_pose[3:]))
                builder.add_nonconvex_collision_from_file(object.usd_path, scene_pose)
                builder.add_visual_from_file(object.usd_path, scene_pose)
                curr_id = builder.build_static(name=object.name)

                self.object_ids[object.name] = curr_id
                self.object_joint_order[object.name] = []

            elif isinstance(object, RigidObjCfg):
                self.loader.fix_root_link = object.fix_base_link
                self.loader.scale = object.scale[0]
                file_path = object.urdf_path
<<<<<<< HEAD
                # curr_id: sapien_core.Entity
                # try:
                #     curr_id = self.loader.load(file_path)
                # except Exception as e:
                #     log.warning(f"Error loading {file_path}: {e}")
                #     curr_id_list = self.loader.load_multiple(file_path)
                #     # TODO:
                #     # Don't understand why some urdf are treated as multiple entities
                #     # Needs to figure out a better way to load!
                #     for id in curr_id_list:
                #         if len(id):
                #             curr_id = id
                #             break
                # # builder = self.loader.load_file_as_articulation_builder(file_path)
                # if isinstance(curr_id, list):
                #     ## HACK
                #     curr_id = curr_id[0]
                # curr_id.set_pose(sapien_core.Pose(p=[0, 0, 0], q=[1, 0, 0, 0]))
                curr_id = load_actor_from_urdf(self.scene, file_path, scale=object.scale)
=======
                curr_id: sapien_core.Entity
                try:
                    curr_id = self.loader.load(file_path)
                except Exception as e:
                    log.warning(f"Error loading {file_path}: {e}")
                    curr_id_list = self.loader.load_multiple(file_path)
                    # TODO:
                    # Don't understand why some urdf are treated as multiple entities
                    # Needs to figure out a better way to load!
                    for id in curr_id_list:
                        if len(id):
                            curr_id = id
                            break
                # builder = self.loader.load_file_as_articulation_builder(file_path)
                if isinstance(curr_id, list):
                    ## HACK
                    curr_id = curr_id[0]
                curr_id.set_pose(_load_init_pose(object))

>>>>>>> 49cd8109
                self.object_ids[object.name] = curr_id
                self.object_joint_order[object.name] = []

            if isinstance(object, (ArticulationObjCfg, RobotCfg)):
                self.link_ids[object.name] = self.object_ids[object.name].get_links()
                self._previous_dof_pos_target[object.name] = np.zeros(
                    (len(self.object_joint_order[object.name]),), dtype=np.float32
                )
                self._previous_dof_vel_target[object.name] = np.zeros(
                    (len(self.object_joint_order[object.name]),), dtype=np.float32
                )
                self._previous_dof_torque_target[object.name] = np.zeros(
                    (len(self.object_joint_order[object.name]),), dtype=np.float32
                )
            else:
                self.link_ids[object.name] = []

            # elif agent.type == "capsule":
            #     actor_builder = self.scene.create_actor_builder()
            #     material = get_material(self.scene, agent.rigid_shape_property)
            #     actor_builder.add_capsule_collision(
            #         radius=agent.radius, half_length=agent.length, density=agent.density, material=material
            #     )
            #     actor_builder.add_capsule_visual(
            #         radius=agent.radius, half_length=agent.length, color=agent.color if agent.color else [1.0, 1.0, 1.0]
            #     )
            #     capsule = actor_builder.build(name="capsule")  # Add a capsule
            #     capsule.set_pose(sapien.Pose(p=[*agent.pos], q=np.asarray(agent.rot)))
            #     capsule.set_damping(
            #         agent.rigid_shape_property.linear_damping, agent.rigid_shape_property.angular_damping
            #     )
            #     if agent.vel:
            #         capsule.set_velocity(agent.vel)
            #     if agent.ang_vel:
            #         capsule.set_angular_velocity(agent.ang_vel)
            #     if agent.fix_base_link:
            #         capsule.lock_motion()
            #     agent.instance = capsule

        # Add lights
        self.scene.set_ambient_light([0.5, 0.5, 0.5])
        self.scene.add_directional_light([0, 1, -1], [0.5, 0.5, 0.5], shadow=True)
        self.scene.add_point_light([1, 2, 2], [1, 1, 1], shadow=True)
        self.scene.add_point_light([1, -2, 2], [1, 1, 1], shadow=True)
        self.scene.add_point_light([-1, 0, 1], [1, 1, 1], shadow=True)
        # self.scene.add_directional_light(
        #     self.sim_params.directional_light_pos, self.sim_params.directional_light_target
        # )

        # Create viewer and adjust camera position
        # if not self.viewer_params.headless:
        if not self.headless:
            self.viewer = Viewer(self.renderer)  # Create a viewer (window)
            self.viewer.set_scene(self.scene)  # Bind the viewer and the scene

        if not self.headless:
            camera_pos = np.array([1.5, -1.5, 1.5])
            camera_target = np.array([0.0, 0.0, 0.0])
            # if self.viewer_params.viewer_rot != None:
            #     camera_z = np.array([0.0, 0.0, 1.0])
            #     camera_rot = np.array(self.viewer_params.viewer_rot)
            #     camera_target = camera_pos + quat_apply(camera_rot, camera_z)
            # else:
            #     camera_target = np.array(self.viewer_params.target_pos)
            direction_vector = camera_target - camera_pos
            yaw = math.atan2(direction_vector[1], direction_vector[0])
            pitch = math.atan2(
                direction_vector[2], math.sqrt(direction_vector[0] ** 2 + direction_vector[1] ** 2)
            )  # 计算 roll 角（绕 X 轴的旋转角度）
            roll = 0
            # The coordinate frame in Sapien is: x(forward), y(left), z(upward)
            # The principle axis of the camera is the x-axis
            self.viewer.set_camera_xyz(x=camera_pos[0], y=camera_pos[1], z=camera_pos[2])
            # The rotation of the free camera is represented as [roll(x), pitch(-y), yaw(-z)]
            self.viewer.set_camera_rpy(r=roll, p=pitch, y=-yaw)
            # TODO:
            # UNABLE TO REMOVE THE AXIS AND CAMERA LINES FOR EARLY VERSIONS OF SAPIEN3
            # self.viewer.toggle_axes(show=False)
            # self.viewer.toggle_camera_lines(show=False)

        # self.viewer.set_fovy(self.viewer_params.horizontal_fov)
        # self.viewer.window.set_camera_parameters(near=0.05, far=100, fovy=self.viewer_params.fovy / 2) # the /2 is to align with isaac-gym

        # List for debug points
        self.debug_points = []
        self.debug_lines = []

        self.scene.update_render()
        for camera_name, camera_id in self.camera_ids.items():
            camera_id.take_picture()

    def _apply_action(self, instance: sapien_core.physx.PhysxArticulation, pos_action=None, vel_action=None):
        qf = instance.compute_passive_force(gravity=True, coriolis_and_centrifugal=True)
        instance.set_qf(qf)
        if pos_action is not None:
            for joint in instance.get_active_joints():
                joint.set_drive_target(pos_action[joint.get_name()])
        if vel_action is not None:
            for joint in instance.get_active_joints():
                joint.set_drive_velocity_target(vel_action[joint.get_name()])
        # instance.set_drive_target(action)

    def _set_dof_targets(self, targets: list[Action] | TensorState):
        targets = adapt_actions_to_dict(self, targets)

        for obj_name, action in targets.items():
            instance = self.object_ids[obj_name]
            if isinstance(instance, sapien_core.physx.PhysxArticulation):
                pos_target = action.get("dof_pos_target", None)
                vel_target = action.get("dof_vel_target", None)
                jns = self.get_joint_names(obj_name, sort=True)
                if pos_target is not None:
                    self._previous_dof_pos_target[obj_name] = np.array([pos_target[name] for name in jns])
                if vel_target is not None:
                    self._previous_dof_vel_target[obj_name] = np.array([vel_target[name] for name in jns])
                self._apply_action(instance, pos_target, vel_target)

    def _simulate(self):
        for i in range(self.scenario.decimation):
            self.scene.step()
            self.scene.update_render()
            if not self.headless:
                self.viewer.render()
        for camera_name, camera_id in self.camera_ids.items():
            camera_id.take_picture()

    def launch(self) -> None:
        super().launch()
        self._build_sapien()

    def close(self):
        if not self.headless:
            self.viewer.close()
        self.scene = None

    def _get_link_states(self, obj_name: str) -> tuple[list, torch.Tensor]:
        link_name_list = []
        link_state_list = []

        if len(self.link_ids[obj_name]) == 0:
            return [], torch.zeros((0, 13), dtype=torch.float32)

        for link in self.link_ids[obj_name]:
            pose = link.get_pose()
            pos = torch.tensor(pose.p)
            rot = torch.tensor(pose.q)
            vel = torch.tensor(link.linear_velocity)
            ang_vel = torch.tensor(link.angular_velocity)
            link_state = torch.cat([pos, rot, vel, ang_vel], dim=-1).unsqueeze(0)
            link_name_list.append(link.get_name())
            link_state_list.append(link_state)
        link_state_tensor = torch.cat(link_state_list, dim=0)
        return link_name_list, link_state_tensor

    def _get_states(self, env_ids=None) -> list[DictEnvState]:
        object_states = {}
        for obj in self.objects:
            obj_inst = self.object_ids[obj.name]
            pose = obj_inst.get_pose()
            link_names, link_state = self._get_link_states(obj.name)
            if isinstance(obj, ArticulationObjCfg):
                assert isinstance(obj_inst, sapien_core.physx.PhysxArticulation)
                pos = torch.tensor(pose.p)
                rot = torch.tensor(pose.q)
                vel = torch.tensor(obj_inst.get_root_linear_velocity())
                ang_vel = torch.tensor(obj_inst.get_root_angular_velocity())
                root_state = torch.cat([pos, rot, vel, ang_vel], dim=-1).unsqueeze(0)
                joint_reindex = self.get_joint_reindex(obj.name)
                state = ObjectState(
                    root_state=root_state,
                    body_names=link_names,
                    body_state=link_state.unsqueeze(0),
                    joint_pos=torch.tensor(obj_inst.get_qpos()[joint_reindex]).unsqueeze(0),
                    joint_vel=torch.tensor(obj_inst.get_qvel()[joint_reindex]).unsqueeze(0),
                )
            else:
                assert isinstance(obj_inst, sapien_core.Entity)
                pos = torch.tensor(pose.p)
                rot = torch.tensor(pose.q)
                vel = torch.tensor(obj_inst.get_components()[1].get_linear_velocity())
                ang_vel = torch.tensor(obj_inst.get_components()[1].get_angular_velocity())
                root_state = torch.cat([pos, rot, vel, ang_vel], dim=-1).unsqueeze(0)
                state = ObjectState(root_state=root_state)
            object_states[obj.name] = state

        robot_states = {}
        for robot in [self.robot]:
            robot_inst = self.object_ids[robot.name]
            assert isinstance(robot_inst, sapien_core.physx.PhysxArticulation)
            pose = robot_inst.get_pose()
            pos = torch.tensor(pose.p)
            rot = torch.tensor(pose.q)
            vel = torch.tensor(robot_inst.root_linear_velocity)
            ang_vel = torch.tensor(robot_inst.root_angular_velocity)
            root_state = torch.cat([pos, rot, vel, ang_vel], dim=-1).unsqueeze(0)
            joint_reindex = self.get_joint_reindex(robot.name)
            link_names, link_state = self._get_link_states(robot.name)
            pos_target = torch.tensor(self._previous_dof_pos_target[robot.name]).unsqueeze(0)
            vel_target = torch.tensor(self._previous_dof_vel_target[robot.name]).unsqueeze(0)
            effort_target = torch.tensor(self._previous_dof_torque_target[robot.name]).unsqueeze(0)
            state = RobotState(
                root_state=root_state,
                body_names=link_names,
                body_state=link_state.unsqueeze(0),
                joint_pos=torch.tensor(robot_inst.get_qpos()[joint_reindex]).unsqueeze(0),
                joint_vel=torch.tensor(robot_inst.get_qvel()[joint_reindex]).unsqueeze(0),
                joint_pos_target=pos_target,
                joint_vel_target=vel_target,
                joint_effort_target=effort_target,
            )
            robot_states[robot.name] = state

        camera_states = {}
        for camera in self.cameras:
            cam_inst = self.camera_ids[camera.name]
            rgb = cam_inst.get_picture("Color")[..., :3]
            rgb = (rgb * 255).clip(0, 255).astype("uint8")
            rgb = torch.from_numpy(rgb.copy())
            depth = -cam_inst.get_picture("Position")[..., 2]
            depth = torch.from_numpy(depth.copy())
            state = CameraState(rgb=rgb.unsqueeze(0), depth=depth.unsqueeze(0))
            camera_states[camera.name] = state
        extras = self.get_extra()  # extra observations
        return TensorState(objects=object_states, robots=robot_states, cameras=camera_states, extras=extras)

    def refresh_render(self):
        self.scene.update_render()
        if not self.headless:
            self.viewer.render()
        for camera_name, camera_id in self.camera_ids.items():
            camera_id.take_picture()

    def _set_states(self, states, env_ids=None):
        states_flat = [state["objects"] | state["robots"] for state in states]
        for name, val in states_flat[0].items():
            if name not in self.object_ids:
                continue
            # assert name in self.object_ids
            # Reset joint state
            obj_id = self.object_ids[name]

            if isinstance(self.object_dict[name], ArticulationObjCfg):
                joint_names = self.object_joint_order[name]
                qpos_list = []
                for i, joint_name in enumerate(joint_names):
                    qpos_list.append(val["dof_pos"][joint_name])
                obj_id.set_qpos(np.array(qpos_list))

            # Reset base position and orientation
            obj_id.set_pose(sapien_core.Pose(p=val["pos"], q=val["rot"]))

    @property
    def actions_cache(self) -> list[Action]:
        return self._actions_cache

    @property
    def device(self) -> torch.device:
        return torch.device("cpu")

    def _get_joint_names(self, obj_name: str, sort: bool = True) -> list[str]:
        if isinstance(self.object_dict[obj_name], ArticulationObjCfg):
            joint_names = deepcopy(self.object_joint_order[obj_name])
            if sort:
                joint_names.sort()
            return joint_names
        else:
            return []

    def _get_body_names(self, obj_name, sort=True):
        body_names = deepcopy([link.name for link in self.link_ids[obj_name]])
        if sort:
            return sorted(body_names)
        else:
            return deepcopy(body_names)

    @property
    def robot(self):
        return self.robots[0]<|MERGE_RESOLUTION|>--- conflicted
+++ resolved
@@ -323,7 +323,6 @@
                 self.loader.fix_root_link = object.fix_base_link
                 self.loader.scale = object.scale[0]
                 file_path = object.urdf_path
-<<<<<<< HEAD
                 # curr_id: sapien_core.Entity
                 # try:
                 #     curr_id = self.loader.load(file_path)
@@ -343,27 +342,6 @@
                 #     curr_id = curr_id[0]
                 # curr_id.set_pose(sapien_core.Pose(p=[0, 0, 0], q=[1, 0, 0, 0]))
                 curr_id = load_actor_from_urdf(self.scene, file_path, scale=object.scale)
-=======
-                curr_id: sapien_core.Entity
-                try:
-                    curr_id = self.loader.load(file_path)
-                except Exception as e:
-                    log.warning(f"Error loading {file_path}: {e}")
-                    curr_id_list = self.loader.load_multiple(file_path)
-                    # TODO:
-                    # Don't understand why some urdf are treated as multiple entities
-                    # Needs to figure out a better way to load!
-                    for id in curr_id_list:
-                        if len(id):
-                            curr_id = id
-                            break
-                # builder = self.loader.load_file_as_articulation_builder(file_path)
-                if isinstance(curr_id, list):
-                    ## HACK
-                    curr_id = curr_id[0]
-                curr_id.set_pose(_load_init_pose(object))
-
->>>>>>> 49cd8109
                 self.object_ids[object.name] = curr_id
                 self.object_joint_order[object.name] = []
 
