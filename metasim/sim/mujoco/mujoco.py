--- conflicted
+++ resolved
@@ -436,12 +436,8 @@
             joint_names = self._get_joint_names(robot.name, sort=True)
             actuator_reindex = self._get_actuator_reindex(robot.name)
             body_ids_reindex = self._get_body_ids_reindex(robot.name)
-<<<<<<< HEAD
             root_np, body_np = self._pack_state([obj_body_id] + body_ids_reindex)
 
-=======
-            root_np, body_np = self._pack_state(body_ids_reindex)
->>>>>>> 00abe26d
             state = RobotState(
                 body_names=self._get_body_names(robot.name),
                 root_state=torch.from_numpy(root_np).float().unsqueeze(0),  # (1,13)
