#!/usr/bin/env python3
import argparse
import json
import os
import sys
import time
from collections import deque
from pathlib import Path
from typing import Dict, Any

import numpy as np
import torch
from PIL import Image
from transformers import AutoModelForVision2Seq, AutoProcessor
from pytorch3d import transforms
from curobo.types.math import Pose

sys.path.append(str(Path(__file__).parent.parent.parent))

from metasim.task.gym_registration import make_vec
from metasim.utils import configclass
from metasim.scenario.cameras import PinholeCameraCfg
from roboverse_learn.il.runner.base_policy import BasePolicyCfg, ActionCfg, ObsCfg, EndEffectorCfg
from metasim.utils.kinematics_utils import get_curobo_models


@configclass
class VLAPolicyCfg(BasePolicyCfg):
    name: str = "VLAPolicy"
    action_config: ActionCfg = ActionCfg(
        action_type="ee",
        delta=1,
        action_dim=7,
        ee_cfg=EndEffectorCfg(rotation_rep="axis_angle", gripper_rep="strength"),
    )
    obs_config: ObsCfg = ObsCfg(obs_type="no_proprio", norm_image=False)


class OpenVLARunner:
    def __init__(
        self,
        env,
        scenario,
        num_envs: int,
        checkpoint_path: str,
        task_name: str,
        subset: str,
        device: str,
        robot_name: str,
    ):
        self.env = env
        self.scenario = scenario
        self.num_envs = num_envs
        self.device = device
        self.task_name = task_name
        self.robot_name = robot_name
        self.ee_body_name = self.scenario.robots[0].ee_body_name
        self.ee_body_idx = None

        self._init_policy(checkpoint_path=checkpoint_path, task_name=task_name, subset=subset)
<<<<<<< HEAD
        self._setup_ik()

    # ---------------- Model ----------------
=======

>>>>>>> 349fd37e
    def _init_policy(self, **kwargs):
        self.model_path = kwargs.get("checkpoint_path")
        self.task = kwargs.get("task_name")
        self.subset = kwargs.get("subset")

        self.policy_cfg = VLAPolicyCfg()
        self.policy_cfg.obs_config.obs_type = "no_proprio"

<<<<<<< HEAD
        stats_path = os.path.join(self.model_path, "dataset_statistics.json")
        self.DATA_STAT = json.load(open(stats_path)) if os.path.exists(stats_path) else {}
=======
        self.dataset_info_path = os.path.join(self.model_path, "dataset_statistics.json")
        if os.path.exists(self.dataset_info_path):
            self.DATA_STAT = json.load(open(self.dataset_info_path))
        else:
            self.DATA_STAT = {}
>>>>>>> 349fd37e

        self.processor = AutoProcessor.from_pretrained(self.model_path, trust_remote_code=True)
        self.model = AutoModelForVision2Seq.from_pretrained(
            self.model_path,
            torch_dtype=torch.bfloat16,
            low_cpu_mem_usage=True,
            trust_remote_code=True,
            attn_implementation="eager",
<<<<<<< HEAD
        ).to(self.device).eval()

        # Important: give norm stats to the model; unnorm_key used in predict_action
        # self.model.norm_stats = self.DATA_STAT

=======
        ).to(self.device)

        if self.subset in self.model.norm_stats:
            self.model.norm_stats[self.task.lower()] = self.DATA_STAT.get(self.subset, {})

        self.model.eval()
>>>>>>> 349fd37e
        self.obs = deque(maxlen=2)

    # ---------------- IK ----------------
    def _setup_ik(self):
        self.robot_cfg = self.scenario.robots[0]
        *_, self.robot_ik = get_curobo_models(self.robot_cfg)
        self.joint_names = list(self.robot_cfg.joint_limits.keys())
        self.n_robot_dof = len(self.joint_names)
        self.curobo_n_dof = len(self.robot_ik.robot_config.cspace.joint_names)
        self.ee_n_dof = len(self.robot_cfg.gripper_open_q)

    # ---------------- Per-step helpers ----------------
    def update_obs(self, current_obs):
        self.obs.append(current_obs)

    @torch.no_grad()
    def predict_action(self, observation=None):
        """VLA forward: returns (B,7) in metric/radian units (dpos, drot, gripper)."""
        if observation is not None:
            self.update_obs(observation)
        if len(self.obs) == 0:
            raise ValueError("No observations available")

        latest_obs = self.obs[-1]
        # Take first camera
        first_cam = next(iter(latest_obs.cameras.values()))
        rgb_data = first_cam.rgb
        print(f"RGB data shape: {rgb_data.shape}, dtype: {rgb_data.dtype}, min: {rgb_data.min()}, max: {rgb_data.max()}")

        if isinstance(rgb_data, torch.Tensor):
            x = rgb_data[0].detach().cpu() if rgb_data.dim() == 4 else rgb_data.detach().cpu()
            if x.ndim == 3 and x.shape[-1] in (3, 4):        # HWC
                image = x.numpy()
            elif x.ndim == 3 and x.shape[0] in (1, 3, 4):    # CHW -> HWC
                image = x.permute(1, 2, 0).numpy()
            else:
<<<<<<< HEAD
                raise ValueError(f"Unexpected RGB shape: {tuple(x.shape)}")
=======
                image = np.array(rgb_data)

            if image.max() <= 1.0:
                image = (image * 255).astype(np.uint8)

            image = Image.fromarray(image)
>>>>>>> 349fd37e
        else:
            image = np.array(rgb_data)

        image = Image.fromarray(image)
        instruction = self.env.env.task_language
        prompt = f"In: What action should the robot take to {instruction}?\nOut:"
        inputs = self.processor(prompt, image).to(self.device, dtype=torch.bfloat16)

        with torch.no_grad():
<<<<<<< HEAD
            # Use the dataset key you trained/evaluated on (e.g., "bridge_orig")
            action = self.model.predict_action(**inputs, unnorm_key="bridge_orig", do_sample=False)

        action = torch.tensor(action, dtype=torch.float32, device=self.device)
        return action.unsqueeze(0) if (self.num_envs == 1 and action.dim() == 1) else action

    # ---------------- EE control + IK ----------------
    def ee_control_actions(self, obs) -> list[dict]:
        """Δ-pose (local) -> target EE pose -> cuRobo IK -> joint targets."""
        # 1) VLA action
        with torch.no_grad():                     # only VLA forward is no-grad
            action = self.predict_action(obs)     # (B,7)
        B = action.shape[0]

        # 2) Robot state from TensorState (quat already WXYZ)
        rs = obs.robots[self.robot_name]
        bs = (rs.body_state if isinstance(rs.body_state, torch.Tensor) else torch.tensor(rs.body_state)).to(self.device).float()   # (B,N,13)
        root = (rs.root_state if isinstance(rs.root_state, torch.Tensor) else torch.tensor(rs.root_state)).to(self.device).float() # (B,13)
        qcur = (rs.joint_pos if isinstance(rs.joint_pos, torch.Tensor) else torch.tensor(rs.joint_pos)).to(self.device).float()    # (B,DoF)

        if self.ee_body_idx is None:
            self.ee_body_idx = rs.body_names.index(self.ee_body_name)

        # EE pose in world
        ee_p_world = bs[:, self.ee_body_idx, 0:3]
        ee_q_world = bs[:, self.ee_body_idx, 3:7]

        # World -> base local
        base_p, base_q = root[:, 0:3], root[:, 3:7]
        inv_base_q = transforms.quaternion_invert(base_q)
        ee_p_local = transforms.quaternion_apply(inv_base_q, ee_p_world - base_p)
        ee_q_local = transforms.quaternion_multiply(inv_base_q, ee_q_world)

        # 3) Apply deltas in local frame
        dpos = action[:, :3]
        drot = action[:, 3:6]
        dq = transforms.matrix_to_quaternion(transforms.euler_angles_to_matrix(drot, "XYZ"))
        p_tar = ee_p_local + dpos
        q_tar = transforms.quaternion_multiply(ee_q_local, dq)

        # 4) IK (seed = current q)
        seeds = qcur[:, :self.curobo_n_dof].unsqueeze(1).repeat(1, self.robot_ik._num_seeds, 1)
        result = self.robot_ik.solve_batch(Pose(p_tar, q_tar), seed_config=seeds)

        # 5) Gripper threshold: 1=open -> release_q ; 0=close -> actuate_q
        grip_open = action[:, -1]
        close_mask = (1.0 - grip_open) > 0.5
        open_q = torch.tensor(self.robot_cfg.gripper_open_q, device=self.device, dtype=torch.float32)
        close_q = torch.tensor(self.robot_cfg.gripper_close_q, device=self.device, dtype=torch.float32)

        q = qcur.clone()
        succ = result.success.squeeze(1)
        if succ.any():
            q[succ, :self.curobo_n_dof] = result.solution[succ, 0, :]

        for b in range(B):
            q[b, -self.ee_n_dof:] = close_q if close_mask[b].item() else open_q

        q_use = q[:, :self.n_robot_dof]
        return [
            {self.robot_name: {"dof_pos_target": {jn: float(q_use[i, j]) for j, jn in enumerate(self.joint_names)}}}
            for i in range(B)
        ]
=======
            action = self.model.predict_action(**inputs, unnorm_key=self.task.lower(), do_sample=False)

        action = torch.tensor(action, dtype=torch.float32).to(self.device)

        if self.num_envs == 1 and action.dim() == 1:
            action = action.unsqueeze(0)

        return action

    def get_action(self, obs):
        action = self.predict_action(obs)
        return action

    def process_obs(self, obs):
        obs = obs.copy()

        if "rgb" in obs:
            if isinstance(obs["rgb"], torch.Tensor):
                obs["rgb"] = obs["rgb"].to(self.device)
            else:
                obs["rgb"] = torch.tensor(obs["rgb"], device=self.device)

        return obs
>>>>>>> 349fd37e

    def reset(self):
        self.obs.clear()


def evaluate_episode(env, runner: OpenVLARunner, max_steps: int) -> Dict[str, Any]:
    obs, info = env.reset()
<<<<<<< HEAD
    stats = {"steps": 0, "success": False, "total_reward": 0.0, "start_time": time.time()}
    runner.reset()
    for _ in range(max_steps):
        actions = runner.ee_control_actions(obs)  # use EE control + IK
        obs, reward, terminated, truncated, info = env.step(actions)
        stats["steps"] += 1
        stats["total_reward"] += float(reward.mean().item())
        if (hasattr(terminated, "any") and terminated.any()) or (hasattr(truncated, "any") and truncated.any()):
            stats["success"] = True
            break
    stats["end_time"] = time.time()
    stats["duration"] = stats["end_time"] - stats["start_time"]
    return stats


def main():
    parser = argparse.ArgumentParser(description="OpenVLA Evaluation (EE control + cuRobo IK)")
    parser.add_argument("--model_path", type=str, default="/datasets/v2p/current/murphy/vla_model/openvla-7b")
    parser.add_argument("--task", type=str, default="pick_butter")
    parser.add_argument("--robot", type=str, default="franka")
    parser.add_argument("--sim", type=str, default="mujoco",
                        choices=["isaacgym", "isaacsim", "isaaclab", "genesis", "pybullet", "sapien2", "sapien3", "mujoco", "mjx"])
    parser.add_argument("--num_envs", type=int, default=1)
    parser.add_argument("--num_episodes", type=int, default=10)
    parser.add_argument("--max_steps", type=int, default=100)
    parser.add_argument("--device", type=str, default="cuda" if torch.cuda.is_available() else "cpu")
    parser.add_argument("--seed", type=int, default=42)
    parser.add_argument("--output_dir", type=str, default="./eval_output")
=======

    episode_stats = {
        "steps": 0,
        "success": False,
        "total_reward": 0.0,
        "start_time": time.time()
    }

    runner.reset()

    for step in range(max_steps):
        try:
            actions = runner.get_action(obs)
            obs, reward, terminated, truncated, info = env.step(actions)

            episode_stats["steps"] += 1
            episode_stats["total_reward"] += float(reward.mean().item())

            if terminated.any() or truncated.any():
                episode_stats["success"] = True
                break

        except Exception as e:
            print(f"Step {step} error: {e}")
            break

    episode_stats["end_time"] = time.time()
    episode_stats["duration"] = episode_stats["end_time"] - episode_stats["start_time"]

    return episode_stats


def main():
    parser = argparse.ArgumentParser(description="OpenVLA Evaluation Script")

    parser.add_argument("--model_path", type=str, default="/home/balen/murphy/ROSE/RoboVerse/roboverse_data/openvla-7b", help="OpenVLA checkpoint path")
    parser.add_argument("--task", type=str, default="stack_cube", help="Task name")
    parser.add_argument("--robot", type=str, default="franka", help="Robot name")
    parser.add_argument("--sim", type=str, default="mujoco",
                       choices=["isaacgym", "isaacsim", "isaaclab", "genesis", "pybullet", "sapien2", "sapien3", "mujoco", "mjx"],
                       help="Simulator")
    parser.add_argument("--num_envs", type=int, default=1, help="Number of environments")
    parser.add_argument("--num_episodes", type=int, default=10, help="Number of evaluation episodes")
    parser.add_argument("--max_steps", type=int, default=100, help="Maximum steps per episode")
    parser.add_argument("--device", type=str, default="cuda" if torch.cuda.is_available() else "cpu", help="Compute device")
    parser.add_argument("--seed", type=int, default=42, help="Random seed")
    parser.add_argument("--output_dir", type=str, default="./eval_output", help="Output directory")

>>>>>>> 349fd37e
    args = parser.parse_args()

    if args.device.startswith("cuda") and not torch.cuda.is_available():
        print("CUDA not available, switching to CPU")
        args.device = "cpu"

<<<<<<< HEAD
    print(f"OpenVLA Eval: task={args.task} robot={args.robot} sim={args.sim} device={args.device}")

    torch.manual_seed(args.seed)
    np.random.seed(args.seed)
    if torch.cuda.is_available():
        torch.cuda.manual_seed(args.seed)
        torch.cuda.manual_seed_all(args.seed)

    env = make_vec(
        f"RoboVerse/{args.task}",
        num_envs=args.num_envs,
        robots=[args.robot],
        simulator=args.sim,
        headless=True,
        cameras=[PinholeCameraCfg(
            name="camera",
            data_types=["rgb", "depth"],
            width=256,
            height=256,
            pos=(1.5, 0.0, 1.5),
            look_at=(0.0, 0.0, 0.0),
        )],
        device=args.device,
    )

    runner = OpenVLARunner(
        env=env,
        scenario=env.scenario,
        num_envs=args.num_envs,
        checkpoint_path=args.model_path,
        task_name=args.task,
        subset=args.task,
        device=args.device,
        robot_name=args.robot,
    )

    start_time = time.time()
    eval_stats = {"total_episodes": 0, "total_successes": 0, "total_rewards": [], "episode_results": []}

    for ep in range(args.num_episodes):
        print(f"Episode {ep + 1}/{args.num_episodes}")
        ep_res = evaluate_episode(env, runner, args.max_steps)
        eval_stats["total_episodes"] += 1
        if ep_res["success"]:
            eval_stats["total_successes"] += 1
        eval_stats["total_rewards"].append(ep_res["total_reward"])
        eval_stats["episode_results"].append(ep_res)
        sr = eval_stats["total_successes"] / eval_stats["total_episodes"]
        print(f"  Success rate: {sr:.1%}")

    total_time = time.time() - start_time
    final_sr = eval_stats["total_successes"] / eval_stats["total_episodes"]
    final_avg_reward = float(np.mean(eval_stats["total_rewards"])) if len(eval_stats["total_rewards"]) else 0.0
    print(f"\nEvaluation completed: {final_sr:.1%} | {final_avg_reward:.2f} | {total_time:.1f}s")

    if args.output_dir:
        os.makedirs(args.output_dir, exist_ok=True)
        ts = time.strftime("%Y%m%d_%H%M%S")
        out_path = os.path.join(args.output_dir, f"openvla_eval_{args.task}_{ts}.json")
        with open(out_path, "w", encoding="utf-8") as f:
            json.dump({"config": vars(args), "eval_stats": eval_stats, "timestamp": ts}, f, indent=2, ensure_ascii=False)

    try:
        env.close()
    except Exception:
        pass
    return True
=======
    print(f"OpenVLA Evaluation: {args.task} | {args.robot} | {args.sim} | {args.device}")

    try:
        torch.manual_seed(args.seed)
        np.random.seed(args.seed)
        if torch.cuda.is_available():
            torch.cuda.manual_seed(args.seed)
            torch.cuda.manual_seed_all(args.seed)

        env = make_vec(
            f"RoboVerse/{args.task}",
            num_envs=args.num_envs,
            robots=[args.robot],
            simulator=args.sim,
            headless=False,
            cameras=[],
            device=args.device,
        )

        runner = OpenVLARunner(
            env=env,
            scenario=env.scenario,
            num_envs=args.num_envs,
            checkpoint_path=args.model_path,
            task_name=args.task,
            subset=args.task,
            device=args.device
        )

        start_time = time.time()

        eval_stats = {
            "total_episodes": 0,
            "total_successes": 0,
            "total_rewards": [],
            "episode_results": []
        }

        for episode in range(args.num_episodes):
            print(f"Episode {episode + 1}/{args.num_episodes}")

            episode_result = evaluate_episode(env, runner, args.max_steps)

            eval_stats["total_episodes"] += 1
            if episode_result["success"]:
                eval_stats["total_successes"] += 1

            eval_stats["total_rewards"].append(episode_result["total_reward"])
            eval_stats["episode_results"].append(episode_result)

            current_success_rate = eval_stats["total_successes"] / eval_stats["total_episodes"]
            print(f"  Success rate: {current_success_rate:.1%}")

        total_time = time.time() - start_time
        final_success_rate = eval_stats["total_successes"] / eval_stats["total_episodes"]
        final_avg_reward = np.mean(eval_stats["total_rewards"])

        print(f"\nEvaluation completed: {final_success_rate:.1%} | {final_avg_reward:.2f} | {total_time:.1f}s")

        if args.output_dir:
            os.makedirs(args.output_dir, exist_ok=True)
            timestamp = time.strftime("%Y%m%d_%H%M%S")
            results_file = os.path.join(args.output_dir, f"openvla_eval_{args.task}_{timestamp}.json")

            results = {
                "config": vars(args),
                "eval_stats": eval_stats,
                "timestamp": timestamp
            }

            with open(results_file, 'w', encoding='utf-8') as f:
                json.dump(results, f, indent=2, ensure_ascii=False)

        try:
            env.close()
        except Exception:
            pass

        return True

    except Exception as e:
        print(f"Evaluation failed: {e}")
        import traceback
        traceback.print_exc()
        return False
>>>>>>> 349fd37e


if __name__ == "__main__":
    ok = main()
    sys.exit(0 if ok else 1)<|MERGE_RESOLUTION|>--- conflicted
+++ resolved
@@ -58,31 +58,20 @@
         self.ee_body_idx = None
 
         self._init_policy(checkpoint_path=checkpoint_path, task_name=task_name, subset=subset)
-<<<<<<< HEAD
         self._setup_ik()
 
     # ---------------- Model ----------------
-=======
-
->>>>>>> 349fd37e
     def _init_policy(self, **kwargs):
         self.model_path = kwargs.get("checkpoint_path")
         self.task = kwargs.get("task_name")
         self.subset = kwargs.get("subset")
 
+
         self.policy_cfg = VLAPolicyCfg()
         self.policy_cfg.obs_config.obs_type = "no_proprio"
 
-<<<<<<< HEAD
         stats_path = os.path.join(self.model_path, "dataset_statistics.json")
         self.DATA_STAT = json.load(open(stats_path)) if os.path.exists(stats_path) else {}
-=======
-        self.dataset_info_path = os.path.join(self.model_path, "dataset_statistics.json")
-        if os.path.exists(self.dataset_info_path):
-            self.DATA_STAT = json.load(open(self.dataset_info_path))
-        else:
-            self.DATA_STAT = {}
->>>>>>> 349fd37e
 
         self.processor = AutoProcessor.from_pretrained(self.model_path, trust_remote_code=True)
         self.model = AutoModelForVision2Seq.from_pretrained(
@@ -91,20 +80,11 @@
             low_cpu_mem_usage=True,
             trust_remote_code=True,
             attn_implementation="eager",
-<<<<<<< HEAD
         ).to(self.device).eval()
 
         # Important: give norm stats to the model; unnorm_key used in predict_action
         # self.model.norm_stats = self.DATA_STAT
 
-=======
-        ).to(self.device)
-
-        if self.subset in self.model.norm_stats:
-            self.model.norm_stats[self.task.lower()] = self.DATA_STAT.get(self.subset, {})
-
-        self.model.eval()
->>>>>>> 349fd37e
         self.obs = deque(maxlen=2)
 
     # ---------------- IK ----------------
@@ -128,6 +108,7 @@
         if len(self.obs) == 0:
             raise ValueError("No observations available")
 
+
         latest_obs = self.obs[-1]
         # Take first camera
         first_cam = next(iter(latest_obs.cameras.values()))
@@ -141,16 +122,7 @@
             elif x.ndim == 3 and x.shape[0] in (1, 3, 4):    # CHW -> HWC
                 image = x.permute(1, 2, 0).numpy()
             else:
-<<<<<<< HEAD
                 raise ValueError(f"Unexpected RGB shape: {tuple(x.shape)}")
-=======
-                image = np.array(rgb_data)
-
-            if image.max() <= 1.0:
-                image = (image * 255).astype(np.uint8)
-
-            image = Image.fromarray(image)
->>>>>>> 349fd37e
         else:
             image = np.array(rgb_data)
 
@@ -159,8 +131,8 @@
         prompt = f"In: What action should the robot take to {instruction}?\nOut:"
         inputs = self.processor(prompt, image).to(self.device, dtype=torch.bfloat16)
 
+
         with torch.no_grad():
-<<<<<<< HEAD
             # Use the dataset key you trained/evaluated on (e.g., "bridge_orig")
             action = self.model.predict_action(**inputs, unnorm_key="bridge_orig", do_sample=False)
 
@@ -224,31 +196,6 @@
             {self.robot_name: {"dof_pos_target": {jn: float(q_use[i, j]) for j, jn in enumerate(self.joint_names)}}}
             for i in range(B)
         ]
-=======
-            action = self.model.predict_action(**inputs, unnorm_key=self.task.lower(), do_sample=False)
-
-        action = torch.tensor(action, dtype=torch.float32).to(self.device)
-
-        if self.num_envs == 1 and action.dim() == 1:
-            action = action.unsqueeze(0)
-
-        return action
-
-    def get_action(self, obs):
-        action = self.predict_action(obs)
-        return action
-
-    def process_obs(self, obs):
-        obs = obs.copy()
-
-        if "rgb" in obs:
-            if isinstance(obs["rgb"], torch.Tensor):
-                obs["rgb"] = obs["rgb"].to(self.device)
-            else:
-                obs["rgb"] = torch.tensor(obs["rgb"], device=self.device)
-
-        return obs
->>>>>>> 349fd37e
 
     def reset(self):
         self.obs.clear()
@@ -256,7 +203,6 @@
 
 def evaluate_episode(env, runner: OpenVLARunner, max_steps: int) -> Dict[str, Any]:
     obs, info = env.reset()
-<<<<<<< HEAD
     stats = {"steps": 0, "success": False, "total_reward": 0.0, "start_time": time.time()}
     runner.reset()
     for _ in range(max_steps):
@@ -285,63 +231,13 @@
     parser.add_argument("--device", type=str, default="cuda" if torch.cuda.is_available() else "cpu")
     parser.add_argument("--seed", type=int, default=42)
     parser.add_argument("--output_dir", type=str, default="./eval_output")
-=======
-
-    episode_stats = {
-        "steps": 0,
-        "success": False,
-        "total_reward": 0.0,
-        "start_time": time.time()
-    }
-
-    runner.reset()
-
-    for step in range(max_steps):
-        try:
-            actions = runner.get_action(obs)
-            obs, reward, terminated, truncated, info = env.step(actions)
-
-            episode_stats["steps"] += 1
-            episode_stats["total_reward"] += float(reward.mean().item())
-
-            if terminated.any() or truncated.any():
-                episode_stats["success"] = True
-                break
-
-        except Exception as e:
-            print(f"Step {step} error: {e}")
-            break
-
-    episode_stats["end_time"] = time.time()
-    episode_stats["duration"] = episode_stats["end_time"] - episode_stats["start_time"]
-
-    return episode_stats
-
-
-def main():
-    parser = argparse.ArgumentParser(description="OpenVLA Evaluation Script")
-
-    parser.add_argument("--model_path", type=str, default="/home/balen/murphy/ROSE/RoboVerse/roboverse_data/openvla-7b", help="OpenVLA checkpoint path")
-    parser.add_argument("--task", type=str, default="stack_cube", help="Task name")
-    parser.add_argument("--robot", type=str, default="franka", help="Robot name")
-    parser.add_argument("--sim", type=str, default="mujoco",
-                       choices=["isaacgym", "isaacsim", "isaaclab", "genesis", "pybullet", "sapien2", "sapien3", "mujoco", "mjx"],
-                       help="Simulator")
-    parser.add_argument("--num_envs", type=int, default=1, help="Number of environments")
-    parser.add_argument("--num_episodes", type=int, default=10, help="Number of evaluation episodes")
-    parser.add_argument("--max_steps", type=int, default=100, help="Maximum steps per episode")
-    parser.add_argument("--device", type=str, default="cuda" if torch.cuda.is_available() else "cpu", help="Compute device")
-    parser.add_argument("--seed", type=int, default=42, help="Random seed")
-    parser.add_argument("--output_dir", type=str, default="./eval_output", help="Output directory")
-
->>>>>>> 349fd37e
     args = parser.parse_args()
+
 
     if args.device.startswith("cuda") and not torch.cuda.is_available():
         print("CUDA not available, switching to CPU")
         args.device = "cpu"
 
-<<<<<<< HEAD
     print(f"OpenVLA Eval: task={args.task} robot={args.robot} sim={args.sim} device={args.device}")
 
     torch.manual_seed(args.seed)
@@ -409,93 +305,6 @@
     except Exception:
         pass
     return True
-=======
-    print(f"OpenVLA Evaluation: {args.task} | {args.robot} | {args.sim} | {args.device}")
-
-    try:
-        torch.manual_seed(args.seed)
-        np.random.seed(args.seed)
-        if torch.cuda.is_available():
-            torch.cuda.manual_seed(args.seed)
-            torch.cuda.manual_seed_all(args.seed)
-
-        env = make_vec(
-            f"RoboVerse/{args.task}",
-            num_envs=args.num_envs,
-            robots=[args.robot],
-            simulator=args.sim,
-            headless=False,
-            cameras=[],
-            device=args.device,
-        )
-
-        runner = OpenVLARunner(
-            env=env,
-            scenario=env.scenario,
-            num_envs=args.num_envs,
-            checkpoint_path=args.model_path,
-            task_name=args.task,
-            subset=args.task,
-            device=args.device
-        )
-
-        start_time = time.time()
-
-        eval_stats = {
-            "total_episodes": 0,
-            "total_successes": 0,
-            "total_rewards": [],
-            "episode_results": []
-        }
-
-        for episode in range(args.num_episodes):
-            print(f"Episode {episode + 1}/{args.num_episodes}")
-
-            episode_result = evaluate_episode(env, runner, args.max_steps)
-
-            eval_stats["total_episodes"] += 1
-            if episode_result["success"]:
-                eval_stats["total_successes"] += 1
-
-            eval_stats["total_rewards"].append(episode_result["total_reward"])
-            eval_stats["episode_results"].append(episode_result)
-
-            current_success_rate = eval_stats["total_successes"] / eval_stats["total_episodes"]
-            print(f"  Success rate: {current_success_rate:.1%}")
-
-        total_time = time.time() - start_time
-        final_success_rate = eval_stats["total_successes"] / eval_stats["total_episodes"]
-        final_avg_reward = np.mean(eval_stats["total_rewards"])
-
-        print(f"\nEvaluation completed: {final_success_rate:.1%} | {final_avg_reward:.2f} | {total_time:.1f}s")
-
-        if args.output_dir:
-            os.makedirs(args.output_dir, exist_ok=True)
-            timestamp = time.strftime("%Y%m%d_%H%M%S")
-            results_file = os.path.join(args.output_dir, f"openvla_eval_{args.task}_{timestamp}.json")
-
-            results = {
-                "config": vars(args),
-                "eval_stats": eval_stats,
-                "timestamp": timestamp
-            }
-
-            with open(results_file, 'w', encoding='utf-8') as f:
-                json.dump(results, f, indent=2, ensure_ascii=False)
-
-        try:
-            env.close()
-        except Exception:
-            pass
-
-        return True
-
-    except Exception as e:
-        print(f"Evaluation failed: {e}")
-        import traceback
-        traceback.print_exc()
-        return False
->>>>>>> 349fd37e
 
 
 if __name__ == "__main__":
