"""A base task env for roboverse."""

from __future__ import annotations

from typing import Callable

import gymnasium as gym
import numpy as np
<<<<<<< HEAD
import torch
from traitlets import Dict
=======
>>>>>>> 16453ef0

from metasim.constants import SimType
from metasim.queries.base import BaseQueryType
from metasim.sim.base import BaseSimHandler
from metasim.types import Action, Info, Obs, Reward, Success, Termination, TimeOut
from metasim.utils.setup_util import get_sim_handler_class
from scenario_cfg.scenario import ScenarioCfg


class BaseTaskEnv:
    """A base task env for roboverse.

    This env is used to wrap the environment to form a complete task.

    To write your own task, you need to inherit this class and override the following methods:
    - _observation
    - _privileged_observation
    - _reward
    - _terminated
    - _time_out
    - _observation_space
    - _action_space
    - _extra_spec

    And use callbacks to modify the environment. The callbacks are:
    - pre_physics_step_callback: Called before the physics step
    - post_physics_step_callback: Called after the physics step
    - reset_callback: Called when the environment is reset
    - close_callback: Called when the environment is closed

    Some methods you usually should not override.
    - step
    - reset
    - close
    """

    def __init__(
        self,
        scenario: BaseSimHandler | ScenarioCfg,
        device: str | torch.device | None = None,
    ) -> None:
        """Initialize the task env.

        Args:
            scenario: The scenario configuration
            device: The device to use for the environment. If None, it will use "cuda" if available, otherwise "cpu".
        """
        self.scenario = scenario
        if isinstance(scenario, BaseSimHandler):
            self.env = scenario
        else:
            self._instantiate_env(scenario)
        self.device = device
        self.num_envs = scenario.num_envs
        self._prepare_callbacks()

    def _instantiate_env(self, scenario: ScenarioCfg) -> None:
        """Instantiate the environment.

        Args:
            scenario: The scenario configuration
        """
        handler_class = get_sim_handler_class(SimType(scenario.simulator))
        self.env: BaseSimHandler = handler_class(scenario, self.extra_spec)
        self.env.launch()

    def _prepare_callbacks(self) -> None:
        """Prepare the callbacks for the environment."""
        self.pre_physics_step_callback: list[Callable] = []
        self.post_physics_step_callback: list[Callable] = []
        self.reset_callback: list[Callable] = []
        self.close_callback: list[Callable] = []

    def _observation_space(self) -> gym.Space:
        """Get the observation space of the environment."""
        return gym.spaces.Box(low=-np.inf, high=np.inf, shape=(0,))

    def _action_space(self) -> gym.Space:
        """Get the action space of the environment."""
        return gym.spaces.Box(low=-np.inf, high=np.inf, shape=(0,))

    def _extra_spec(self) -> dict[str, BaseQueryType]:
        """Get the extra spec of the environment."""
        return {}

    def _observation(self, env_states: Obs) -> Obs:
        """Get the observation of the environment."""
        return env_states

    def _privileged_observation(self, env_states: Obs) -> Obs:
        """Get the privileged observation of the environment."""
        return env_states

    def _reward(self, env_states: Obs) -> Reward:
        """Get the reward of the environment."""
        return [0.0] * self.env.num_envs

    def _terminated(self, env_states: Obs) -> Termination:
        """Get the terminated of the environment."""
        return [False] * self.env.num_envs

    def _time_out(self, env_states: Obs) -> TimeOut:
        """Get the time out of the environment."""
        return [False] * self.env.num_envs

    # def __pre_physics_step(self, actions: Action) -> Dict[str, Any]:
    #     """Pre-physics step, apply transforms to actions and put actions into correct dict format.

    #     Args:
    #         actions: The actions to take
    #     """
    #     for callback in self.pre_physics_step_callback:
    #         callback(actions)

    #     actions_dict = {
    #         "robots": {
    #             self.env.robots[0].name: {
    #                 "dof_pos_target": {
    #                     joint_name: action
    #                     for joint_name, action in zip(self.env.get_joint_names(self.env.robots[0].name), actions)
    #                 }
    #             }
    #         }
    #     }

    #     return actions_dict

    # def __physics_step(self, actions_dict: Dict[str, Any]) -> tuple[Obs, Info | None]:
    #     """Physics step."""
    #     # TODO: Use set_states() in new metasim handler
    #     # self.env.set_states(actions_dict)

    #     for robot in self.env.robots:
    #         robot_actions = actions_dict["robots"][robot.name]["dof_pos_target"]
    #         self.env.set_dof_targets(robot.name, list(robot_actions.values()))

    #     self.env.simulate()

    #     return self.env.get_states(), None

    # def __post_physics_step(self, env_states: Obs) -> tuple[Obs, Obs, Reward, Success, TimeOut, Info | None]:
    #     """Post-physics step."""
    #     for callback in self.post_physics_step_callback:
    #         callback(env_states)

    #     return (
    #         self._observation(env_states),
    #         self._reward(env_states),
    #         self._terminated(env_states),
    #         self._time_out(env_states),
    #         {"privileged_observation": self._privileged_observation(env_states)},
    #     )

    def step(self, actions: Action) -> tuple[Obs, Obs, Reward, Success, TimeOut, Info | None]:
        """Step the environment.

        Args:
            actions: The actions to take
        """
        # actions = self.__pre_physics_step(actions)
        # env_states, _ = self.__physics_step(actions)
        # obs, priv_obs, reward, terminated, time_out, _ = self.__post_physics_step(env_states)

        # info = {
        #     "privileged_observation": priv_obs,
        # }

        # return obs, reward, terminated, time_out, info
        for callback in self.pre_physics_step_callback:
            callback(actions)

        actions_dict = {
            "robots": {
                self.env.robots[0].name: {
                    "dof_pos_target": {
                        joint_name: action
                        for joint_name, action in zip(self.env._get_joint_names(self.env.robots[0].name), actions)
                    }
                }
            }
        }

        for robot in self.env.robots:
            robot_actions = actions_dict["robots"][robot.name]["dof_pos_target"]
            self.env.set_dof_targets(robot.name, list(robot_actions.values()))

        self.env.simulate()

        env_states = self.env.get_states()

        for callback in self.post_physics_step_callback:
            callback(env_states)

        return (
            self._observation(env_states),
            self._reward(env_states),
            self._terminated(env_states),
            self._time_out(env_states),
            {"privileged_observation": self._privileged_observation(env_states)},
        )

    def reset(self, env_ids: list[int] | None = None) -> tuple[Obs, Info | None]:
        """Reset the environment. This base implementation does not do anything.

        Args:
            env_ids: The environment ids to reset

        Returns:
            obs: The observation
            priv_obs: The privileged observation
            info: The info
        """
        if env_ids is None:
            env_ids = list(range(self.env.num_envs))

        for callback in self.reset_callback:
            callback(env_ids)

        env_states = self.env.get_states(env_ids=env_ids)
        info = {
            "privileged_observation": self._privileged_observation(env_states),
        }

        return self._observation(env_states), info

    def close(self) -> None:
        """Close the environment."""
        for callback in self.close_callback:
            callback()

        self.env.close()

    @property
    def observation_space(self) -> gym.Space:
        """Get the observation space of the environment."""
        return self._observation_space()

    @property
    def action_space(self) -> gym.Space:
        """Get the action space of the environment."""
        return self._action_space()

    @property
    def extra_spec(self) -> dict[str, BaseQueryType]:
        """Extra specs are optional queries that are used in handler.get_extra() stage."""
        return self._extra_spec()<|MERGE_RESOLUTION|>--- conflicted
+++ resolved
@@ -6,11 +6,7 @@
 
 import gymnasium as gym
 import numpy as np
-<<<<<<< HEAD
 import torch
-from traitlets import Dict
-=======
->>>>>>> 16453ef0
 
 from metasim.constants import SimType
 from metasim.queries.base import BaseQueryType
